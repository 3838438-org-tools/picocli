--- conflicted
+++ resolved
@@ -588,11 +588,7 @@
         }
     }
 
-<<<<<<< HEAD
-    private static class CompactFields {
-=======
     static class CompactFields {
->>>>>>> 9173bb7a
         @Option(names = "-v") boolean verbose;
         @Option(names = "-r") boolean recursive;
         @Option(names = "-o") File outputFile;
@@ -4506,7 +4502,6 @@
         //CommandLine.usage(cmd.getSubcommands().get("run-2"), System.out);
     }
 
-<<<<<<< HEAD
     /** @see CompactFields */
     private static class CompactFieldsMethod {
         @Command
@@ -4514,7 +4509,7 @@
             @Option(names = "-v", paramLabel="<verbose>" /* useless, but required for Assert.equals() */) boolean verbose,
             @Option(names = "-r", paramLabel="<recursive>" /* useless, but required for Assert.equals() */) boolean recursive,
             @Option(names = "-o", paramLabel="<outputFile>" /* required only for Assert.equals() */) File outputFile,
-            @Parameters(paramLabel="<inputFiles>" /* required only for Assert.equals() */) File[] inputFiles) 
+            @Parameters(paramLabel="<inputFiles>" /* required only for Assert.equals() */) File[] inputFiles)
         {
             CompactFields ret = new CommandLineTest.CompactFields();
             ret.verbose = verbose;
@@ -4522,7 +4517,24 @@
             ret.outputFile = outputFile;
             ret.inputFiles = inputFiles;
             return ret;
-=======
+        }
+    }
+    @Test
+    public void testLoginExample() {
+        class Login implements Callable<Object> {
+            @Option(names = {"-u", "--user"}, description = "User name")
+            String user;
+
+            @Option(names = {"-p", "--password"}, description = "Password or passphrase", interactive = true)
+            String password;
+
+            public Object call() throws Exception {
+                MessageDigest md = MessageDigest.getInstance("SHA-256");
+                md.update(password.getBytes());
+                System.out.printf("Hi %s, your password is hashed to %s.%n", user, base64(md.digest()));
+                return null;
+            }
+
             private String base64(byte[] arr) throws Exception {
                 //return javax.xml.bind.DatatypeConverter.printBase64Binary(arr);
                 try {
@@ -4532,21 +4544,6 @@
                     return new sun.misc.BASE64Encoder().encode(arr);
                 }
             }
->>>>>>> 9173bb7a
-        }
-    }
-    @Test
-    public void testAnnotateMethod_matchesAnnotatedClass() throws Exception {
-        setTraceLevel("OFF");
-        CommandLine classCmd = new CommandLine(new CompactFields());
-        Method m = CompactFieldsMethod.class.getDeclaredMethod("run", new Class<?>[] {boolean.class, boolean.class, File.class, File[].class});
-        CommandLine methodCmd = new CommandLine(m);
-        assertEquals("run", methodCmd.getCommandName());
-        assertEquals("argument count", classCmd.getCommandSpec().args().size(), methodCmd.getCommandSpec().args().size());
-        for (int i = 0;  i < classCmd.getCommandSpec().args().size(); i++) {
-            Model.ArgSpec classArg = classCmd.getCommandSpec().args().get(i);
-            Model.ArgSpec methodArg = methodCmd.getCommandSpec().args().get(i);
-            assertEquals("arg #" + i, classArg, methodArg);
         }
         setTraceLevel("WARN");
     }
